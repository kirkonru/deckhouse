--- conflicted
+++ resolved
@@ -11,11 +11,8 @@
 	"sort"
 	"strings"
 	"time"
-<<<<<<< HEAD
-=======
 
 	"github.com/deckhouse/deckhouse/antiopa/merge_values"
->>>>>>> 36261f45
 )
 
 /*
@@ -51,15 +48,8 @@
 type EventType string
 
 const (
-<<<<<<< HEAD
 	ModulesChanged EventType = "MODULES_CHANGED"
 	GlobalChanged  EventType = "GLOBAL_CHANGED"
-=======
-	ModuleEnabled      EventType = "MODULE_ENABLED"
-	ModuleChanged      EventType = "MODULE_CHANGED"
-	ModuleDisabled     EventType = "MODULE_DISABLED"
-	GlobalHooksChanged EventType = "GLOBAL_HOOKS_CHANGED"
->>>>>>> 36261f45
 )
 
 type ChangeType string
@@ -78,22 +68,12 @@
 
 // Событие для Main
 type Event struct {
-<<<<<<< HEAD
 	ModulesChanges []ModuleChange
 	Type           EventType
-=======
-	ModuleNames []string
-	Type        EventType
->>>>>>> 36261f45
 }
 
 // Глобальный хук — имя, список привязок и конфиг
 type GlobalHook struct {
-<<<<<<< HEAD
-	Binding []BindingType
-	Name    string
-	Config  GlobalHookConfig
-=======
 	*Hook
 	Name string
 }
@@ -150,32 +130,10 @@
 	globalHooksByName[name] = globalHook
 
 	return nil
->>>>>>> 36261f45
 }
 
 // Хук модуля — имя, список привязок и конфиг
 type ModuleHook struct {
-<<<<<<< HEAD
-	Binding []BindingType // TODO: выделить общую часть с GlobalHook
-	Name    string
-	Config  ModuleHookConfig
-}
-
-type GlobalHookConfig struct { // для json
-	//HookConfig
-	OnKubeNodeChange *int
-	BeforeAll        *int
-}
-
-type ModuleHookConfig struct { // для json
-	//HookConfig
-	BeforeHelm *int
-	AfterHelm  *int
-}
-
-type HookConfig struct {
-	OnStartup *int
-=======
 	*Hook
 	Name string
 }
@@ -261,7 +219,6 @@
 
 type HookConfig struct {
 	OnStartup interface{} `json:"onStartup"`
->>>>>>> 36261f45
 	Schedule  []ScheduleConfig
 }
 
@@ -287,29 +244,6 @@
 }
 */
 
-<<<<<<< HEAD
-func GetModuleNamesInOrder() []string                                 { return nil }
-func GetGlobalHooksInOrder(bindingType BindingType) ([]string, error) { return nil, nil }
-func GetModuleHooksInOrder(moduleName string, bindingType BindingType) ([]string, error) {
-	return nil, nil
-}
-func GetModule(name string) (*Module, error)         { return nil, nil }
-func GetGlobalHook(name string) (*GlobalHook, error) { return nil, nil }
-func GetModuleHook(name string) (*ModuleHook, error) { return nil, nil }
-func RunModule(moduleName string) error              { return nil } // запускает before-helm + helm + after-helm
-func RunGlobalHook(name string) error                { return nil }
-func RunModuleHook(name string) error                { return nil }
-
-var (
-	EventCh <-chan Event
-	// список имен модулей в порядке вызова
-	modulesOrder []string
-
-	globalHooks map[string]*Hook // name -> Hook
-	goduleHooks map[string]*Hook // name -> Hook
-
-	globalHooksOrder map[BindingType][]string // это что-то внутреннее для быстрого поиска binding -> hooks names in order, можно и по-другому сделать
-=======
 func GetModuleNamesInOrder() []string {
 	return modulesOrder
 }
@@ -402,7 +336,6 @@
 
 var (
 	EventCh <-chan Event
->>>>>>> 36261f45
 
 	// список модулей, найденных в инсталляции
 	modulesByName map[string]*Module
@@ -558,7 +491,75 @@
 	return nil
 }
 
-<<<<<<< HEAD
+func (m *Module) isEnabled() (bool, error) {
+	enabledScriptPath := filepath.Join(m.DirectoryName, "enabled")
+
+	_, err := os.Stat(enabledScriptPath)
+	if os.IsNotExist(err) {
+		return true, nil
+	} else if err != nil {
+		return false, err
+	}
+
+	// TODO: generate and pass enabled modules (modulesOrder)
+	cmd := makeCommand(m.Path, "", enabledScriptPath, []string{})
+	if err := execCommand(cmd); err != nil {
+		return false, err
+	}
+
+	return true, nil
+}
+
+func InitModuleHooks(module *Module) error {
+	hooksDir := filepath.Join(module.Path, "hooks")
+
+	err := initHooks(hooksDir, func(hookName string, output []byte) error {
+		hookConfig := &ModuleHookConfig{}
+		if err := json.Unmarshal(output, hookConfig); err != nil {
+			return err
+		}
+
+		if err := addModuleHook(module.Name, hookName, hookConfig); err != nil {
+			return err
+		}
+
+		return nil
+	})
+
+	if err != nil {
+		return err
+	}
+
+	return nil
+}
+
+func initHooks(hooksDir string, addHook func(hookName string, output []byte) error) error {
+	if _, err := os.Stat(hooksDir); os.IsNotExist(err) {
+		return nil
+	}
+
+	hooksRelativePaths, err := getExecutableFilesPaths(hooksDir) // returns a list of executable hooks sorted by filename
+	if err != nil {
+		return err
+	}
+
+	for _, hookPath := range hooksRelativePaths {
+		hookName := filepath.Base(hookPath)
+
+		cmd := makeCommand(WorkingDir, "", hookPath, []string{"--config"})
+		output, err := execCommandOutput(cmd)
+		if err != nil {
+			return err
+		}
+
+		if err := addHook(hookName, output); err != nil {
+			return err
+		}
+	}
+
+	return nil
+}
+
 func Run() {
 	for {
 		time.Sleep(time.Duration(1) * time.Second)
@@ -569,89 +570,4 @@
 		 * TODO: Send events to EventCh
 		 */
 	}
-}
-
-func isModuleEnabled(module Module) (bool, error) {
-	enabledScriptPath := filepath.Join(module.DirectoryName, "enabled")
-=======
-func (m *Module) isEnabled() (bool, error) {
-	enabledScriptPath := filepath.Join(m.DirectoryName, "enabled")
->>>>>>> 36261f45
-
-	_, err := os.Stat(enabledScriptPath)
-	if os.IsNotExist(err) {
-		return true, nil
-	} else if err != nil {
-		return false, err
-	}
-
-	// TODO: generate and pass enabled modules (modulesOrder)
-	cmd := makeCommand(m.Path, "", enabledScriptPath, []string{})
-	if err := execCommand(cmd); err != nil {
-		return false, err
-	}
-
-	return true, nil
-}
-
-func InitModuleHooks(module *Module) error {
-	hooksDir := filepath.Join(module.Path, "hooks")
-
-	err := initHooks(hooksDir, func(hookName string, output []byte) error {
-		hookConfig := &ModuleHookConfig{}
-		if err := json.Unmarshal(output, hookConfig); err != nil {
-			return err
-		}
-
-		if err := addModuleHook(module.Name, hookName, hookConfig); err != nil {
-			return err
-		}
-
-		return nil
-	})
-
-	if err != nil {
-		return err
-	}
-
-	return nil
-}
-
-func initHooks(hooksDir string, addHook func(hookName string, output []byte) error) error {
-	if _, err := os.Stat(hooksDir); os.IsNotExist(err) {
-		return nil
-	}
-
-	hooksRelativePaths, err := getExecutableFilesPaths(hooksDir) // returns a list of executable hooks sorted by filename
-	if err != nil {
-		return err
-	}
-
-	for _, hookPath := range hooksRelativePaths {
-		hookName := filepath.Base(hookPath)
-
-		cmd := makeCommand(WorkingDir, "", hookPath, []string{"--config"})
-		output, err := execCommandOutput(cmd)
-		if err != nil {
-			return err
-		}
-
-		if err := addHook(hookName, output); err != nil {
-			return err
-		}
-	}
-
-	return nil
-}
-
-func Run() {
-	for {
-		time.Sleep(time.Duration(1) * time.Second)
-
-		/*
-		 * TODO: Watch kube_values_manager.ConfigUpdated
-		 * TODO: Watch kube_values_manager.ModuleConfigUpdated
-		 * TODO: Send events to EventCh
-		 */
-	}
 }