Для управления ресурсами в Яндекс.Облаке, необходимо создать сервисный аккаунт с правами на редактирование. Подробная инструкция по созданию сервисного аккаунта в Яндекс.Облако доступна в [документации](/ru/documentation/v1/modules/030-cloud-provider-yandex/environment.html). Ниже краткая версия:

Создайте пользователя с именем `deckhouse`. В ответ вернутся параметры пользователя:
{% snippetcut %}
```yaml
yc iam service-account create --name deckhouse
id: <userID>
folder_id: <folderID>
created_at: "YYYY-MM-DDTHH:MM:SSZ"
name: deckhouse
```
<<<<<<< HEAD
{% endsnippetcut %}

Назначьте роль `editor` вновь созданному пользователю для своего облака:
{% snippetcut %}
```yaml
yc resource-manager folder add-access-binding --id <folderID> --role editor --subject serviceAccount:<userID>
```
{% endsnippetcut %}

Создайте JSON-файл с параметрами авторизации пользователя в облаке. В дальнейшем с помощью этих данных будем авторизовываться в облаке:
{% snippetcut %}
```yaml
yc iam key create --service-account-name deckhouse --output deckhouse-sa-key.json
=======
- Назначьте роль `editor` вновь созданному пользователю для своего облака:
  ```yaml
yc resource-manager folder add-access-binding <foldername> --role editor --subject serviceAccount:<userId>
>>>>>>> f2fa102c
```
{% endsnippetcut %}<|MERGE_RESOLUTION|>--- conflicted
+++ resolved
@@ -9,13 +9,12 @@
 created_at: "YYYY-MM-DDTHH:MM:SSZ"
 name: deckhouse
 ```
-<<<<<<< HEAD
 {% endsnippetcut %}
 
 Назначьте роль `editor` вновь созданному пользователю для своего облака:
 {% snippetcut %}
 ```yaml
-yc resource-manager folder add-access-binding --id <folderID> --role editor --subject serviceAccount:<userID>
+yc resource-manager folder add-access-binding <foldername> --role editor --subject serviceAccount:<userID>
 ```
 {% endsnippetcut %}
 
@@ -23,10 +22,5 @@
 {% snippetcut %}
 ```yaml
 yc iam key create --service-account-name deckhouse --output deckhouse-sa-key.json
-=======
-- Назначьте роль `editor` вновь созданному пользователю для своего облака:
-  ```yaml
-yc resource-manager folder add-access-binding <foldername> --role editor --subject serviceAccount:<userId>
->>>>>>> f2fa102c
 ```
 {% endsnippetcut %}